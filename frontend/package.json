{
  "name": "nasa-frontend",
  "version": "0.1.0",
  "private": true,
  "dependencies": {
    "@testing-library/jest-dom": "^5.16.4",
    "@testing-library/react": "^13.3.0",
    "@testing-library/user-event": "^13.5.0",
<<<<<<< HEAD
    "axios": "^1.12.2",
    "d3": "^7.9.0",
    "react": "^18.2.0",
    "react-dom": "^18.2.0",
    "react-markdown": "^10.1.0",
    "react-router-dom": "^6.3.0",
=======
    "gsap": "^3.13.0",
    "react": "^19.2.0",
    "react-dom": "^19.2.0",
>>>>>>> 9cfb5dcf
    "react-scripts": "5.0.1",
    "remark-gfm": "^4.0.1",
    "web-vitals": "^2.1.4"
  },
  "scripts": {
    "start": "react-scripts start",
    "build": "react-scripts build",
    "test": "react-scripts test",
    "eject": "react-scripts eject"
  },
  "eslintConfig": {
    "extends": [
      "react-app",
      "react-app/jest"
    ]
  },
  "browserslist": {
    "production": [
      ">0.2%",
      "not dead",
      "not op_mini all"
    ],
    "development": [
      "last 1 chrome version",
      "last 1 firefox version",
      "last 1 safari version"
    ]
  }
}<|MERGE_RESOLUTION|>--- conflicted
+++ resolved
@@ -6,18 +6,9 @@
     "@testing-library/jest-dom": "^5.16.4",
     "@testing-library/react": "^13.3.0",
     "@testing-library/user-event": "^13.5.0",
-<<<<<<< HEAD
-    "axios": "^1.12.2",
-    "d3": "^7.9.0",
-    "react": "^18.2.0",
-    "react-dom": "^18.2.0",
-    "react-markdown": "^10.1.0",
-    "react-router-dom": "^6.3.0",
-=======
     "gsap": "^3.13.0",
     "react": "^19.2.0",
     "react-dom": "^19.2.0",
->>>>>>> 9cfb5dcf
     "react-scripts": "5.0.1",
     "remark-gfm": "^4.0.1",
     "web-vitals": "^2.1.4"
